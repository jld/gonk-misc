--- conflicted
+++ resolved
@@ -210,11 +210,8 @@
 	export MOZCONFIG="$(abspath $(MOZCONFIG_PATH))" && \
 	export EXTRA_INCLUDE="-include $(UNICODE_HEADER_PATH)" && \
 	export DISABLE_JEMALLOC="$(DISABLE_JEMALLOC)" && \
-<<<<<<< HEAD
 	export B2G_UPDATER="$(B2G_UPDATER)" && \
-=======
 	export ARCH_ARM_VFP="$(ARCH_ARM_VFP)" && \
->>>>>>> b9f30c9c
 	echo $(MAKE) -C $(GECKO_PATH) -f client.mk -s && \
 	$(MAKE) -C $(GECKO_PATH) -f client.mk -s && \
 	rm -f $(GECKO_OBJDIR)/dist/b2g-*.tar.gz && \
